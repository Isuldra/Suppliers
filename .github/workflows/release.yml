name: Release Workflow

on:
  push:
    tags:
      - "v*"
  workflow_dispatch:
    inputs:
      version:
        description: "Version to release (e.g., 1.3.5)"
        required: true
        type: string

jobs:
  release:
    runs-on: windows-latest
    permissions:
      contents: write

    steps:
      - name: Checkout code
        uses: actions/checkout@v4
        with:
          token: ${{ secrets.GITHUB_TOKEN }}
          fetch-depth: 0

      - name: Setup Node.js
        uses: actions/setup-node@v4
        with:
          node-version: "20"
          cache: "npm"

      - name: Install dependencies
        shell: pwsh
        run: npm ci

      - name: Set version from tag or input
        id: version
        shell: pwsh
        run: |
          if ("${{ github.event_name }}" -eq "push") {
            $VERSION = "${{ github.ref }}".Replace("refs/tags/v", "")
          } else {
            $VERSION = "${{ github.event.inputs.version }}"
          }
          echo "version=$VERSION" >> $env:GITHUB_OUTPUT
          Write-Host "Setting version to: $VERSION"

      - name: Update package.json version
        shell: pwsh
        run: |
          $currentVersion = (Get-Content package.json | ConvertFrom-Json).version
          $targetVersion = "${{ steps.version.outputs.version }}"

          if ($currentVersion -ne $targetVersion) {
            npm version $targetVersion --no-git-tag-version
            Write-Host "Updated package.json from $currentVersion to $targetVersion"
          } else {
            Write-Host "Package.json already at version $targetVersion, skipping update"
          }

      - name: Build renderer
        shell: pwsh
        run: npm run build

      - name: Package application
        shell: pwsh
        run: npm run dist:clean -- --skip-vite-build

      - name: Prepare Cloudflare metadata
        shell: pwsh
        run: npm run release:prepare

      - name: Create GitHub Release
        shell: pwsh
        run: npm run release:github
        env:
          GITHUB_TOKEN: ${{ secrets.GITHUB_TOKEN }}

      - name: Create Cloudflare metadata branch
<<<<<<< HEAD
=======
        id: cloudflare_metadata
>>>>>>> 4d8f01a5
        shell: pwsh
        continue-on-error: true
        run: |
          git config --local user.email "action@github.com"
          git config --local user.name "GitHub Action"

          # Checkout main branch (we're in detached HEAD from the tag)
          git fetch origin develop
          git checkout develop
          git pull origin develop

          $version="${{ steps.version.outputs.version }}"
          $baseBranch="develop"
          $branchName="release/cloudflare-v$version"

          # Ensure branch name is unique (append timestamp if branch already exists)
          if (git ls-remote --exit-code origin $branchName) {
            $timestamp = Get-Date -Format "yyyyMMddHHmmss"
            $branchName = "$branchName-$timestamp"
            Write-Host "Branch already exists. Using $branchName instead."
          }

          git checkout -b $branchName origin/$baseBranch

          # Add the metadata files
          git add docs/updates/latest.yml
          git add docs/updates/latest.json
          git add docs/updates/index.html
          git add docs/updates/_redirects

          # Check if there are any changes to commit
          if (git diff-index --quiet HEAD) {
            Write-Host "No changes in Cloudflare metadata to commit."
          } else {
            git commit -m "chore(release): Update Cloudflare metadata for v${{ steps.version.outputs.version }}"
            git push origin $branchName
            Write-Host "Successfully pushed Cloudflare metadata updates to $branchName"
            Write-Host "Open a PR: https://github.com/Isuldra/Suppliers/compare/$branchName?expand=1"
<<<<<<< HEAD
=======
            Add-Content -Path $env:GITHUB_OUTPUT -Value "branchName=$branchName"
          }

      - name: Open PR for Cloudflare metadata
        if: steps.cloudflare_metadata.outputs.branchName
        shell: pwsh
        env:
          GH_TOKEN: ${{ secrets.GITHUB_TOKEN }}
        run: |
          $branch = "${{ steps.cloudflare_metadata.outputs.branchName }}"
          $title = "chore(release): Cloudflare metadata for v${{ steps.version.outputs.version }}"
          $bodyLine1 = "Automatisk oppdatering av Cloudflare-filer for v${{ steps.version.outputs.version }}."
          $bodyLine2 = "- docs/updates/latest.yml / latest.json"
          $bodyLine3 = "- docs/updates/index.html"
          $bodyLine4 = "Denne PR-en ble åpnet av release-workflowen."
          $body = "$bodyLine1`n$bodyLine2`n$bodyLine3`n$bodyLine4"
          try {
            gh pr create --base develop --head $branch --title "$title" --body "$body"
            Write-Host "Pull request created for $branch"
          } catch {
            $errorMsg = $_.Exception.Message
            Write-Host "Could not create PR automatically: $errorMsg"
            $compareUrl = "https://github.com/Isuldra/Suppliers/compare/$branch"
            Write-Host "Manually open: $compareUrl"
>>>>>>> 4d8f01a5
          }

      - name: Verify Cloudflare deployment
        shell: pwsh
        run: |
          Write-Host "Cloudflare Pages will automatically deploy the updated metadata files"
          Write-Host "Check deployment status at: https://suppliers-anx.pages.dev/"
          Write-Host "Auto-update URL: https://suppliers-anx.pages.dev/latest.yml"

      # Note: SLACK_WEBHOOK_URL is an optional secret. If not set, this step will be skipped.
      # The linter warning about "Context access might be invalid" is expected and can be ignored.
      # Changed to always() so Slack notification is sent even if git push fails (we often push manually)
      - name: Send CHANGELOG to Slack
        if: always() && steps.version.outputs.version
        shell: bash
        env:
          SLACK_WEBHOOK_URL: ${{ secrets.SLACK_WEBHOOK_URL || '' }}
          SLACK_DISPLAY_NAME: ${{ github.actor }} (GitHub)
        run: |
          if [ -n "$SLACK_WEBHOOK_URL" ] && [ "$SLACK_WEBHOOK_URL" != "" ]; then
            echo "📋 Sending CHANGELOG to Slack..."
            node scripts/send-changelog-to-slack.js "${{ steps.version.outputs.version }}"
          else
            echo "⚠️  SLACK_WEBHOOK_URL secret not set, skipping Slack notification"
          fi<|MERGE_RESOLUTION|>--- conflicted
+++ resolved
@@ -78,10 +78,7 @@
           GITHUB_TOKEN: ${{ secrets.GITHUB_TOKEN }}
 
       - name: Create Cloudflare metadata branch
-<<<<<<< HEAD
-=======
         id: cloudflare_metadata
->>>>>>> 4d8f01a5
         shell: pwsh
         continue-on-error: true
         run: |
@@ -120,8 +117,6 @@
             git push origin $branchName
             Write-Host "Successfully pushed Cloudflare metadata updates to $branchName"
             Write-Host "Open a PR: https://github.com/Isuldra/Suppliers/compare/$branchName?expand=1"
-<<<<<<< HEAD
-=======
             Add-Content -Path $env:GITHUB_OUTPUT -Value "branchName=$branchName"
           }
 
@@ -146,7 +141,6 @@
             Write-Host "Could not create PR automatically: $errorMsg"
             $compareUrl = "https://github.com/Isuldra/Suppliers/compare/$branch"
             Write-Host "Manually open: $compareUrl"
->>>>>>> 4d8f01a5
           }
 
       - name: Verify Cloudflare deployment
